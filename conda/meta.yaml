--- conflicted
+++ resolved
@@ -26,8 +26,6 @@
     - python
     - numpy >=1.16.0
     - scipy >=1.0.0
-<<<<<<< HEAD
-=======
 
 test:
   requires:
@@ -39,17 +37,6 @@
   commands:
     - pytest
 
->>>>>>> d9899e6a
-
-test:
-  requires:
-    - pytest 
-
-  source_files:
-      - stripy/tests
-
-  commands:
-    - pytest
 
 
 about:
