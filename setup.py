## To install locally: python setup.py build && python setup.py install
## (If there are problems with installation of the documentation, it may be that
##  the egg file is out of sync and will need to be manually deleted - see error message
##  for details of the corrupted zip file. )
##
## To push a version through to pip.
##  - Make sure it installs correctly locally as above
##  - Update the version information in this file
##  - python setup.py sdist upload -r pypitest  # for the test version
##  - python setup.py sdist upload -r pypi      # for the real version
##
## (see http://peterdowns.com/posts/first-time-with-pypi.html)


from setuptools import setup, find_packages
from numpy.distutils.core import setup, Extension
from os import path
import io

## in development set version to none and ...
<<<<<<< HEAD
PYPI_VERSION = None
=======
PYPI_VERSION = "1.1"
>>>>>>> 0cee456a

# Return the git revision as a string (from numpy)
def git_version():
    def _minimal_ext_cmd(cmd):
        # construct minimal environment
        env = {}
        for k in ['SYSTEMROOT', 'PATH']:
            v = os.environ.get(k)
            if v is not None:
                env[k] = v
        # LANGUAGE is used on win32
        env['LANGUAGE'] = 'C'
        env['LANG'] = 'C'
        env['LC_ALL'] = 'C'
        out = subprocess.Popen(cmd, stdout = subprocess.PIPE, env=env).communicate()[0]
        return out

    try:
        out = _minimal_ext_cmd(['git', 'rev-parse', '--short', 'HEAD'])
        GIT_REVISION = out.strip().decode('ascii')
    except OSError:
        GIT_REVISION = "Unknown"

    return GIT_REVISION


if PYPI_VERSION is None:
    PYPI_VERSION = git_version()


this_directory = path.abspath(path.dirname(__file__))
with io.open(path.join(this_directory, 'README.md'), encoding='utf-8') as f:
    long_description = f.read()

# interface for Renka's algorithm 772 fortran code
ext1 = Extension(name    = 'stripy._stripack',
                 sources = ['src/stripack.pyf','src/stripack.f90'])
ext2 = Extension(name    = 'stripy._tripack',
                 sources = ['src/tripack.pyf', 'src/tripack.f90'])
ext3 = Extension(name    = 'stripy._srfpack',
                 sources = ['src/srfpack.pyf', 'src/srfpack.f'])
ext4 = Extension(name    = 'stripy._ssrfpack',
                 sources = ['src/ssrfpack.pyf', 'src/ssrfpack.f'])

if __name__ == "__main__":
    setup(name = 'stripy',
          author            = "Louis Moresi",
          author_email      = "louis.moresi@unimelb.edu.au",
          url               = "https://github.com/underworldcode/stripy",
          version           = PYPI_VERSION,
          description       = "Python interface to TRIPACK and STRIPACK fortran code for triangulation/interpolation in Cartesian coordinates and on a sphere",
          long_description  = long_description,
          long_description_content_type='text/markdown',
          ext_modules       = [ext1, ext2, ext3, ext4],
          install_requires  = ['numpy', 'scipy>=0.15.0'],
          python_requires   = '>=2.7, >=3.5',
          setup_requires    = ["pytest-runner"],
          tests_require     = ["pytest"],
          packages          = ['stripy'],
          package_data      = {'stripy': ['Notebooks/*ipynb', # Worked Examples is not currently used
                                          'Notebooks/CartesianTriangulations/*ipynb',
                                          'Notebooks/SphericalTriangulations/*ipynb',
                                          'Notebooks/Data/*'] },
          include_package_data = True,
          classifiers       = ['Programming Language :: Python :: 2',
                               'Programming Language :: Python :: 2.6',
                               'Programming Language :: Python :: 2.7',
                               'Programming Language :: Python :: 3',
                               'Programming Language :: Python :: 3.3',
                               'Programming Language :: Python :: 3.4',
                               'Programming Language :: Python :: 3.5',
                               'Programming Language :: Python :: 3.6',
                               'Programming Language :: Python :: 3.7'
                               ]
          )<|MERGE_RESOLUTION|>--- conflicted
+++ resolved
@@ -18,11 +18,9 @@
 import io
 
 ## in development set version to none and ...
-<<<<<<< HEAD
+
 PYPI_VERSION = None
-=======
-PYPI_VERSION = "1.1"
->>>>>>> 0cee456a
+
 
 # Return the git revision as a string (from numpy)
 def git_version():
